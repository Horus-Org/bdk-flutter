import 'package:bdk_flutter/bdk_flutter.dart';
import 'package:flutter/foundation.dart';
import 'package:flutter/material.dart';

import 'bdk_library.dart';

class SimpleWallet extends StatefulWidget {
  const SimpleWallet({super.key});

  @override
  State<SimpleWallet> createState() => _SimpleWalletState();
}

class _SimpleWalletState extends State<SimpleWallet> {
  String displayText = "";
  int balance = 0;
  late Wallet aliceWallet;
  Blockchain? blockchain;
  BdkLibrary lib = BdkLibrary();
  @override
  void initState() {
    restoreWallet();
    super.initState();
  }

  generateMnemonicKeys() async {
    final res = await lib.createMnemonic();
    setState(() {
      displayText = res.toString();
    });
    if (kDebugMode) {
      print(await res.asString());
    }
  }

  restoreWallet() async {
    final aliceMnemonic = await Mnemonic.fromString(
        'give rate trigger race embrace dream wish column upon steel wrist rice');
    final aliceDescriptor = await lib.createDescriptor(aliceMnemonic);
    aliceWallet = await lib.restoreWallet(aliceDescriptor);
    setState(() {
      displayText = "Wallets restored";
    });
  }

<<<<<<< HEAD
  initBlockchain({
    bool isElectrumBlockchain = false,
    bool useTestnetDefaults = false,
  }) async {
    blockchain = await lib.initializeBlockchain(
      isElectrumBlockchain: isElectrumBlockchain,
      useTestnetDefaults: useTestnetDefaults,
    );
  }

  sync() async {
    if (blockchain == null) {
      // Initialize blockchain with default testnet values and esplora server
      await initBlockchain(useTestnetDefaults: true);
    }
=======
  sync() async {
    blockchain ??= await lib.initializeBlockchain();
>>>>>>> 821fe90d
    await lib.sync(blockchain!, aliceWallet);
  }

  getNewAddress() async {
<<<<<<< HEAD
    final res = (await lib.getAddress(aliceWallet));
    debugPrint(await res.address.asString());
    final address = await res.address.asString();
    setState(() {
      displayText = "Address: $address \n Index: ${res.index}";
=======
    final res = (await (await lib.getAddress(aliceWallet)).address.asString());
    debugPrint(res);

    setState(() {
      displayText = "Address: $res";
>>>>>>> 821fe90d
    });
  }

  getUnConfirmedTransactions() async {
    final unConfirmed = await lib.getUnConfirmedTransactions(aliceWallet);
    setState(() {
      displayText = "You have ${unConfirmed.length} unConfirmed transactions";
    });
    for (var e in unConfirmed) {
      final txOut = await e.transaction!.output();
      if (kDebugMode) {
        print(" txid: ${e.txid}");
        print(" fee: ${e.fee}");
        print(" received: ${e.received}");
        print(" send: ${e.sent}");
        print(" output address: ${txOut.last.scriptPubkey.bytes}");
        print("===========================");
      }
    }
  }

  getConfirmedTransactions() async {
    final confirmed = await lib.getConfirmedTransactions(aliceWallet);
    setState(() {
      displayText = "You have ${confirmed.length} confirmed transactions";
    });
    for (var e in confirmed) {
      if (kDebugMode) {
        print(" txid: ${e.txid}");
        print(" confirmationTime: ${e.confirmationTime?.timestamp}");
        print(" confirmationTime Height: ${e.confirmationTime?.height}");
        final txIn = await e.transaction!.input();
        final txOut = await e.transaction!.output();
        print("=============TxIn==============");
        for (var e in txIn) {
          print("         previousOutout Txid: ${e.previousOutput.txid}");
          print("         previousOutout vout: ${e.previousOutput.vout}");
          print("         witness: ${e.witness}");
        }
        print("=============TxOut==============");
        for (var e in txOut) {
          print("         script: ${e.scriptPubkey.bytes}");
          print("         value: ${e.value}");
        }
        print("========================================");
      }
    }
  }

  getBalance() async {
    final alice = await lib.getBalance(aliceWallet);
    setState(() {
      balance = alice.total;
      displayText =
          "Total Balance: ${alice.total} \n Immature Balance: ${alice.immature}";
    });
  }

  listUnspent() async {
    final res = await lib.listUnspend(aliceWallet);
    for (var e in res) {
      setState(() {
        displayText =
            " OutPoint: { txid:${res.first.outpoint.txid}, vout: ${res.first.outpoint.vout} }";
      });
      if (kDebugMode) {
        print("isSpent: ${e.isSpent}");
        print(
            "outPoint: { txid:${e.outpoint.txid}, vout: ${e.outpoint.vout} } ");
        print(
            "txout: { address:${e.txout.scriptPubkey.bytes}, value: ${e.txout.value} }");
        print("===========================");
      }
    }
  }

  Future<int> getBlockHeight() async {
    final res = await blockchain!.getHeight();
    if (kDebugMode) {
      print(res);
    }
    setState(() {
      displayText = "Height: $res";
    });
    return res;
  }

  getBlockHash() async {
    final height = await getBlockHeight();
    final blockHash = await blockchain!.getBlockHash(height: height);
    setState(() {
      displayText = "BlockHash: $blockHash";
    });
    if (kDebugMode) {
      print(blockHash);
    }
  }

  sendBit() async {
    await lib.sendBitcoin(
        blockchain!, aliceWallet, "tb1qyhssajdx5vfxuatt082m9tsfmxrxludgqwe52f");
  }

  @override
  Widget build(BuildContext context) {
    return MaterialApp(
      debugShowCheckedModeBanner: false,
      home: Scaffold(
        appBar: AppBar(
          backgroundColor: Colors.blue,
          elevation: 0,
          centerTitle: false,
          title: const Text('Bdk Wallet',
              style: TextStyle(
                  fontWeight: FontWeight.w900,
                  fontSize: 16,
                  color: Colors.white)), // Set this heigh
        ),
        body: Center(
          child: Column(
            mainAxisAlignment: MainAxisAlignment.start,
            children: [
              Container(
                margin: const EdgeInsets.only(bottom: 50),
                padding: const EdgeInsets.only(left: 15, right: 15, bottom: 20),
                color: Colors.blue,
                child: Row(
                  mainAxisAlignment: MainAxisAlignment.start,
                  crossAxisAlignment: CrossAxisAlignment.start,
                  children: [
                    const Text("Response: ",
                        textAlign: TextAlign.center,
                        style: TextStyle(
                            color: Colors.white,
                            fontSize: 12,
                            fontWeight: FontWeight.w700)),
                    Expanded(
                      child: SelectableText(
                        displayText,
                        maxLines: 3,
                        textAlign: TextAlign.start,
                        style: const TextStyle(
                            color: Colors.white,
                            fontSize: 12,
                            fontWeight: FontWeight.w700),
                      ),
                    ),
                  ],
                ),
              ),
              Row(
                mainAxisAlignment: MainAxisAlignment.center,
                children: [
                  Text(
                    balance.toString(),
                    style: const TextStyle(
                        fontWeight: FontWeight.w900,
                        fontSize: 40,
                        color: Colors.blue),
                  ),
                  const Text(
                    " sats",
                    style: TextStyle(
                        fontWeight: FontWeight.w900,
                        fontSize: 20,
                        color: Colors.blue),
                  ),
                ],
              ),
              TextButton(
                  onPressed: () => getNewAddress(),
                  child: const Text(
                    'Press to create new Address',
                    style: TextStyle(
                        color: Colors.indigoAccent,
                        fontSize: 12,
                        height: 1.5,
                        fontWeight: FontWeight.w800),
                  )),
              TextButton(
                  onPressed: () async {
                    await sync();
                  },
                  child: const Text(
                    'Press to  sync',
                    style: TextStyle(
                        color: Colors.indigoAccent,
                        fontSize: 12,
                        height: 1.5,
                        fontWeight: FontWeight.w800),
                  )),
              TextButton(
                  onPressed: () => getConfirmedTransactions(),
                  child: const Text(
                    'Get ConfirmedTransactions',
                    style: TextStyle(
                        color: Colors.indigoAccent,
                        fontSize: 12,
                        height: 1.5,
                        fontWeight: FontWeight.w800),
                  )),
              TextButton(
                  onPressed: () => getUnConfirmedTransactions(),
                  child: const Text(
                    'getPendingTransactions',
                    style: TextStyle(
                        color: Colors.indigoAccent,
                        fontSize: 12,
                        height: 1.5,
                        fontWeight: FontWeight.w800),
                  )),
              TextButton(
                  onPressed: () => getBalance(),
                  child: const Text(
                    'get Balance',
                    style: TextStyle(
                        color: Colors.indigoAccent,
                        fontSize: 12,
                        height: 1.5,
                        fontWeight: FontWeight.w800),
                  )),
              TextButton(
                  onPressed: () => listUnspent(),
                  child: const Text(
                    'list Unspent',
                    style: TextStyle(
                        color: Colors.indigoAccent,
                        fontSize: 12,
                        height: 1.5,
                        fontWeight: FontWeight.w800),
                  )),
              TextButton(
                  onPressed: () => sendBit(),
                  child: const Text(
                    'Press to send 1200 satoshi',
                    style: TextStyle(
                        color: Colors.indigoAccent,
                        fontSize: 12,
                        height: 1.5,
                        fontWeight: FontWeight.w800),
                  )),
              TextButton(
                  onPressed: () => getBlockHash(),
                  child: const Text(
                    'get BlockHash',
                    style: TextStyle(
                        color: Colors.indigoAccent,
                        fontSize: 12,
                        height: 1.5,
                        fontWeight: FontWeight.w800),
                  )),
              TextButton(
                  onPressed: () => generateMnemonicKeys(),
                  child: const Text(
                    'generate Mnemonic',
                    style: TextStyle(
                        color: Colors.indigoAccent,
                        fontSize: 12,
                        height: 1.5,
                        fontWeight: FontWeight.w800),
                  )),
            ],
          ),
        ),
      ),
    );
  }
}<|MERGE_RESOLUTION|>--- conflicted
+++ resolved
@@ -25,11 +25,12 @@
 
   generateMnemonicKeys() async {
     final res = await lib.createMnemonic();
-    setState(() {
-      displayText = res.toString();
+    final mnemonic = await res.asString();
+    setState(() {
+      displayText = mnemonic;
     });
     if (kDebugMode) {
-      print(await res.asString());
+      print(mnemonic);
     }
   }
 
@@ -43,43 +44,19 @@
     });
   }
 
-<<<<<<< HEAD
-  initBlockchain({
-    bool isElectrumBlockchain = false,
-    bool useTestnetDefaults = false,
-  }) async {
-    blockchain = await lib.initializeBlockchain(
-      isElectrumBlockchain: isElectrumBlockchain,
-      useTestnetDefaults: useTestnetDefaults,
-    );
-  }
-
-  sync() async {
-    if (blockchain == null) {
-      // Initialize blockchain with default testnet values and esplora server
-      await initBlockchain(useTestnetDefaults: true);
-    }
-=======
   sync() async {
     blockchain ??= await lib.initializeBlockchain();
->>>>>>> 821fe90d
     await lib.sync(blockchain!, aliceWallet);
   }
 
   getNewAddress() async {
-<<<<<<< HEAD
-    final res = (await lib.getAddress(aliceWallet));
-    debugPrint(await res.address.asString());
-    final address = await res.address.asString();
-    setState(() {
-      displayText = "Address: $address \n Index: ${res.index}";
-=======
-    final res = (await (await lib.getAddress(aliceWallet)).address.asString());
-    debugPrint(res);
-
-    setState(() {
-      displayText = "Address: $res";
->>>>>>> 821fe90d
+    final addressInfo = await lib.getAddress(aliceWallet);
+    final address = await addressInfo.address.asString();
+
+    debugPrint(address);
+
+    setState(() {
+      displayText = "Address: $address \n Index: ${addressInfo.index}";
     });
   }
 
@@ -178,9 +155,13 @@
     }
   }
 
-  sendBit() async {
+  sendBit(int amountSat) async {
     await lib.sendBitcoin(
-        blockchain!, aliceWallet, "tb1qyhssajdx5vfxuatt082m9tsfmxrxludgqwe52f");
+      blockchain!,
+      aliceWallet,
+      "tb1qyhssajdx5vfxuatt082m9tsfmxrxludgqwe52f",
+      amountSat,
+    );
   }
 
   @override
@@ -312,9 +293,9 @@
                         fontWeight: FontWeight.w800),
                   )),
               TextButton(
-                  onPressed: () => sendBit(),
-                  child: const Text(
-                    'Press to send 1200 satoshi',
+                  onPressed: () => sendBit(100000),
+                  child: const Text(
+                    'Press to send 100k sats',
                     style: TextStyle(
                         color: Colors.indigoAccent,
                         fontSize: 12,
