--- conflicted
+++ resolved
@@ -19,42 +19,8 @@
     return descriptor;
   }
 
-<<<<<<< HEAD
-  Future<Blockchain> initializeBlockchain({
-    bool isElectrumBlockchain = false,
-    bool useTestnetDefaults = false,
-  }) async {
-    if (useTestnetDefaults) {
-      return await Blockchain.createWithTestnetDefaults();
-    } else if (isElectrumBlockchain) {
-      return await Blockchain.create(
-        config: const BlockchainConfig.electrum(
-          config: ElectrumConfig(
-            stopGap: 10,
-            timeout: 5,
-            retry: 5,
-            url: "ssl://electrum.blockstream.info:60002",
-            validateDomain: true,
-          ),
-        ),
-      );
-    } else {
-      return await Blockchain.create(
-        config: const BlockchainConfig.esplora(
-          config: EsploraConfig(
-            baseUrl: 'https://blockstream.info/testnet/api',
-            stopGap: 10,
-          ),
-        ),
-      );
-    }
-=======
   Future<Blockchain> initializeBlockchain() async {
-    return await Blockchain.create(
-        config: const BlockchainConfig.esplora(
-            config: EsploraConfig(
-                baseUrl: 'https://mutinynet.com/api', stopGap: 10)));
->>>>>>> 821fe90d
+    return Blockchain.createMutinynet();
   }
 
   Future<Wallet> restoreWallet(Descriptor descriptor) async {
@@ -126,7 +92,11 @@
   }
 
   sendBitcoin(
-      Blockchain blockchain, Wallet aliceWallet, String addressStr) async {
+    Blockchain blockchain,
+    Wallet aliceWallet,
+    String addressStr,
+    int amountSat,
+  ) async {
     try {
       final txBuilder = TxBuilder();
       final address = await Address.fromString(
@@ -135,7 +105,7 @@
       final script = await address.scriptPubkey();
       final feeRate = await estimateFeeRate(25, blockchain);
       final (psbt, _) = await txBuilder
-          .addRecipient(script, 750)
+          .addRecipient(script, amountSat)
           .feeRate(feeRate.satPerVb)
           .finish(aliceWallet);
       final isFinalized = await aliceWallet.sign(psbt: psbt);
