name: bdk_flutter
description: A Flutter library for the Bitcoin Development Kit(bdk) (https://bitcoindevkit.org/)
version: 0.30.0
homepage: https://github.com/LtbLightning/bdk-flutter

environment:
  sdk: ">=3.1.5 <4.0.0"
  flutter: ">=3.0.0"

dependencies:
  flutter:
    sdk: flutter
  flutter_rust_bridge: ">1.82.3 <= 1.82.6"
<<<<<<< HEAD
=======
  plugin_platform_interface: ^2.0.2
>>>>>>> 0917f851
  ffi: ^2.0.1
  freezed: ^2.3.5
  freezed_annotation: ^2.2.0
  mockito: ^5.4.0
  meta: ^1.10.0
  uuid: ^4.2.2
  http: ^1.1.0
  archive: ^3.4.10

dev_dependencies:
  flutter_test:
    sdk: flutter
  ffigen: ^9.0.1
  build_runner: ^2.4.4
  lints: ^3.0.0

flutter:
  assets:
    - assets/

  plugin:
    platforms:
      android:
        ffiPlugin: true
      ios:
        ffiPlugin: true
      macos:
        ffiPlugin: true<|MERGE_RESOLUTION|>--- conflicted
+++ resolved
@@ -11,10 +11,6 @@
   flutter:
     sdk: flutter
   flutter_rust_bridge: ">1.82.3 <= 1.82.6"
-<<<<<<< HEAD
-=======
-  plugin_platform_interface: ^2.0.2
->>>>>>> 0917f851
   ffi: ^2.0.1
   freezed: ^2.3.5
   freezed_annotation: ^2.2.0
