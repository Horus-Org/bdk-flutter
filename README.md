### Bdk Flutter

A Flutter library for the [Bitcoin Development Kit](https://bitcoindevkit.org/).
The bdk library aims to be the core building block for Bitcoin Applications of any kind.

### Requirements

- Flutter : 3.0 or higher
- Android minSdkVersion. : API 23 or higher.
- Deployment target : iOS 12.0 or greater.

### How to Use

To use the `bdk_flutter` package in your project, add it as a dependency in your project's pubspec.yaml:

```dart
dependencies:
<<<<<<< HEAD
  bdk_flutter: ^0.28.0
=======
  bdk_flutter: ^0.27.3
>>>>>>> bc3b6b45
```

### Examples

### Create a Wallet & sync the balance of a predefined descriptor

```dart
import 'package:bdk_flutter/bdk_flutter.dart';

// ....

final mnemonic = await Mnemonic.create(WordCount.Words12);
final descriptorSecretKey = await DescriptorSecretKey.create( network: Network.Testnet,
                                                              mnemonic: mnemonic );
final externalDescriptor = await Descriptor.newBip44( descriptorSecretKey: descriptorSecretKey,
                                                      network: Network.Testnet,
                                                      keychain: KeyChainKind.External );
final internalDescriptor = await Descriptor.newBip44( descriptorSecretKey: descriptorSecretKey,
                                                      network: Network.Testnet,
                                                      keychain: KeyChainKind.Internal );
final blockchain = await Blockchain.create( config: BlockchainConfig.electrum(
                                                                        config: ElectrumConfig(
                                                                            stopGap: 10,
                                                                            timeout: 5,
                                                                            retry: 5,
                                                                            url: "ssl://electrum.blockstream.info:60002" )));
final wallet = await Wallet.create( descriptor: externalDescriptor,
                                    changeDescriptor: internalDescriptor,
                                    network: Network.TESTNET,
                                    databaseConfig: const DatabaseConfig.memory() );
final _ = await wallet.sync( blockchain );
```

### Create a `public` wallet descriptor

```dart
import 'package:bdk_flutter/bdk_flutter.dart';

// ....

final mnemonic = await Mnemonic.create(WordCount.Words12);
final descriptorSecretKey = await DescriptorSecretKey.create( network: Network.Testnet,
                                                              mnemonic: mnemonic );
final externalDescriptor = await Descriptor.newBip44( descriptorSecretKey: descriptorSecretKey,
                                                      network: Network.Testnet,
                                                      keychain: KeyChainKind.External );
final externalPublicDescriptorStr = await externalDescriptor.asString();
final externalPublicDescriptor = await Descriptor.( descriptor: externalPublicDescriptorStr,
                                                    network: Network.Testnet);

```

### Create an `internal` and `extarnal` wallet descriptors from derivation path.

And get internal and external addresses.

```dart
import 'package:bdk_flutter/bdk_flutter.dart';

// ....

final mnemonic = await Mnemonic.create(WordCount.Words12);
final descriptorSecretKey = await DescriptorSecretKey.create( network: Network.Testnet,
                                                              mnemonic: mnemonic );
// create external descriptor
final derivationPath = await DerivationPath.create(path: "m/44h/1h/0h/0");
final descriptorPrivateKey = await descriptorSecretKey.derive(derivationPath);
final Descriptor descriptorPrivate = await Descriptor.create(
descriptor: "pkh(${descriptorPrivateKey.toString()})",
network: Network.Testnet,
);

// create internal descriptor
final derivationPathInt = await DerivationPath.create(path: "m/44h/1h/0h/1");
final descriptorPrivateKeyInt = await descriptorSecretKey.derive(derivationPathInt);
final Descriptor descriptorPrivateInt = await Descriptor.create(
descriptor: "pkh(${descriptorPrivateKeyInt.toString()})",
network: Network.Testnet,
);

final bdkWallet = await Wallet.create(
descriptor: aliceDescriptor!,
changeDescriptor: aliceDescriptorChange!,
network: Network.Testnet,
databaseConfig: const DatabaseConfig.memory(),
);

final address = await bdkWallet.getAddress(addressIndex: const AddressIndex());
final internalAddress = await bdkWallet.getInternalAddress(addressIndex: const AddressIndex());
```

### API Documentation

The latest API documentation is available [here](https://pub.dev/documentation/bdk_flutter/latest/bdk_flutter/bdk_flutter-library.html)

### Example Projects
**BDK Flutter Demo App:** The [BDK Flutter Demo App](https://github.com/LtbLightning/bdk-flutter-app) is a simple bitcoin app built in flutter to serve as a reference app to demonstrate `bdk-flutter` api usage.

### How to build

_Note that Flutter version `3.0` or later is required to build the plugin._

1. Install `Rust` and `Cargo`
   The easiest way to get Cargo is to install the current stable release of Rust by using [rustup](https://doc.rust-lang.org/cargo/getting-started/installation.html). Installing Rust using rustup will also install cargo.

2. Clone this repository
    ```shell
    git clone https://github.com/LtbLightning/bdk-flutter.git
    ```

3. Activate dart `ffigen`

   ```shell
   dart pub global activate ffigen
   ```

4. Android Setup

- The [Android NDK](https://developer.android.com/ndk), or Native Development Kit, enables code written in other languages to be run on the JVM via the Java Native Interface, or JNI for short.
  After following the instructions above, the NDK should be installed in your $ANDROID_SDK_HOME/ndk folder, where ANDROID_SDK_HOME usually is:
  <br/> Windows: %APPDATA%\Local\Android\sdk
  <br/> MacOS: ~/Library/Android/sdk

  An [issue](https://github.com/rust-lang/rust/pull/85806) regarding building Rust's core library against the latest NDK means that as of writing only NDK versions 22 and older can be used.

  You can alternatively use the latest version of the Android NDK which is greater than 22. However, this requires a hack to prevent the [`unable to find library -lgcc error`](https://github.com/rust-lang/rust/pull/85806#issuecomment-1096266946).

5. Build flutter bindings
   Navigate to `rust` directory, and run the following commands
   ```shell
   cargo build
   make all
   ```

### _Generating Docs Manually (Optional)_

Please use the [Dart documentation generator](https://pub.dev/packages/dartdoc) to generate the API documentation.

_Note: Caution this is pre-Alpha at this stage
Please consider reviewing, experimenting, and contributing ⚡️_

Thanks for taking a look!<|MERGE_RESOLUTION|>--- conflicted
+++ resolved
@@ -15,16 +15,12 @@
 
 ```dart
 dependencies:
-<<<<<<< HEAD
   bdk_flutter: ^0.28.0
-=======
-  bdk_flutter: ^0.27.3
->>>>>>> bc3b6b45
 ```
 
 ### Examples
 
-### Create a Wallet & sync the balance of a predefined descriptor
+### Create a Wallet & sync the balance of a descriptor
 
 ```dart
 import 'package:bdk_flutter/bdk_flutter.dart';
