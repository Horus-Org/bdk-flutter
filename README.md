--- conflicted
+++ resolved
@@ -51,21 +51,9 @@
 Please re-built your app in an android device or an emulator, after including the dependency in your pubspec.yaml, to build the necessary files.
 ```
 
-<<<<<<< HEAD
-Run the following script
-
-```bash
-dart run bin/config.dart
-```
-
-## Sample application
-* **BDK Flutter Demo App:** The [BDK Wallet Demo App](https://github.com/LtbLightning/bdk-flutter-app.git)
-is a simple testnet Bitcoin wallet built as a reference app for bdk-flutter.
-=======
 ## Sample applications
 * **Bdk Wallet Demo App:** The [Bdk Wallet Demo App](https://github.com/LtbLightning/bdk-flutter-demo-app)
   is a simple testnet Bitcoin wallet built as a reference app for the bdk-flutter on Flutter. 
->>>>>>> 18ddd84b
 
 
 ## Usage
@@ -89,16 +77,6 @@
 
 | Method                                         | Request Parameters                                                                         |
 | ---------------------------------              | ------------------------------------------------------------------------------------------ |
-<<<<<<< HEAD
-| [genSeed()](#genseed)                          | -                                                                                          |
-| [walletExists()](#walletexists)                | -                                                                                          |
-| [unlockWallet()](#unlockwallet)                | -                                                                                          |
-| [getWallet()](#getWallet)                      | -                                                                                          |
-| [createWallet()](#createwallet)                | mnemonic, password, network, blockChainConfigUrl, blockChainSocket5, blockChain, walletDescriptor|      
-| [restoreWallet()](#restorewallet)              | mnemonic, password                                                                         |
-| [resetWallet()](#resetwallet)                  | -                                                                                          |
-| [getNewAddress()](#getnewaddress)              | -                                                                                          |
-=======
 | [generateMnemonic()](#generateMnemonic)        | - wordCount, entropy                                                                       |
 | [createExtendedKey()](#createExtendedKey)      | - network, mnemonic, password                                                              |
 | [createXprv()](#createXprv)                    | - network, mnemonic, password                                                              |
@@ -106,7 +84,6 @@
 | [createChangeDescriptor()](#createChangeDescriptor)| -    descriptor                                                                        |
 | [createWallet()](#createWallet)                | - mnemonic, password, descriptor, changeDescriptor, network, blockChainConfigUrl, socks5OrProxy, retry, timeOut |                                                                                                                                                     
 | [getNewAddress()](#getNewAddress)              | -                                                                                          | 
->>>>>>> 18ddd84b
 | [getLastUnusedAddress()](#getLastUnusedAddress)| -                                                                                          |       
 | [getBalance()](#getbalance)                    | -                                                                                          |
 | [getTransactions()](#getTransactions)          | -                                                                                          | 
@@ -135,14 +112,9 @@
 ```
 Returned response example:
 ```dart
-<<<<<<< HEAD
-final response = await BdkWallet().genSeed();
-// daring erase travel point pull loud peanut apart attack lobster cross surprise
-=======
 
 "daring erase travel point pull loud peanut apart attack lobster cross surprise actress dolphin gift journey mystery save"
 
->>>>>>> 18ddd84b
 ```
 ---
 
@@ -151,16 +123,11 @@
 This method will create an extendedKeyInfo object using the specified mnemonic seed phrase and password 
 ExtendedKeyInfo creates a key object which encapsulates the mnemonic and adds a private key using the mnemonic and password.
 
-<<<<<<< HEAD
-```dart
-final response = await BdkWallet().walletExists();
-// true | false
-=======
 The extended key info object is required to be passed as an argument in some bdk methods.
 
 ```dart
 
-const response = await generateExtendedKey(network: Network.TESTNET
+final response = await generateExtendedKey(network: Network.TESTNET
                                            mnemonic: 'daring erase travel point pull loud peanut apart attack lobster cross surprise',
                                            password: ''
                                            );
@@ -175,7 +142,6 @@
 		xpriv: 'tprv8ZgxMBicQKsPd3G66kPkZEuJZgUK9QXJRYCwnCtYLJjEZmw8xFjCxGoyx533AL83XFcSQeuVmVeJbZai5RTBxDp71Abd2FPSyQumRL79BKw'
  }
  
->>>>>>> 18ddd84b
 ```
 ---
 
@@ -184,12 +150,8 @@
 Create descriptor using mnemonic phrase and password.
 
 ```dart
-<<<<<<< HEAD
-final response = await BdkWallet().unlockWallet();
-// true | false
-=======
-
-const response = await createXprv({ network: Network.TESTNET, mnemonic: '', password: '' });
+
+final response = await createXprv({ network: Network.TESTNET, mnemonic: '', password: '' });
 
 ```
 Returned response example:
@@ -197,7 +159,6 @@
 
 "tprv8ZgxMBicQKsPd3G66kPkZEuJZgUK9QXJRYCwnCtYLJjEZmw8xFjCxGoyx533AL83XFcSQeuVmVeJbZai5RTBxDp71Abd2FPSyQumRL79BKw"
 
->>>>>>> 18ddd84b
 ```
 ---
 
@@ -209,23 +170,11 @@
 
 If type is MULTI then need to specify the signature threshold and publicKeys array.
 
-<<<<<<< HEAD
-User can specify their custom  mnemonic (OR can generate from genSeed() method), password, network, blockChainConfigUrl, blockChainSocket5,  blockChain, walletDescriptor and pass to createWallet.
-If any of the values are not specefied, the default values will be used instead of it, except for the case of password and mnemonic, in which case will be generate automatically and empty password will be applied to createWallet.
-In case of a multi-sig wallet, you can generate a custom descriptor using createP2SH2of2MultisigDescriptor() or createP2SH3of4MultisigDescriptor() and use it as descriptor for your wallet
-Return the new address after successful of createWallet.
-
-```dart
-final response = await BdkWallet().createWallet(mnemonic, password, network, blockChainConfigUrl, blockChainSocket5, retry,
-                    timeOut, blockChain, walletDescriptor );
-```
-=======
 Returns P2WPKH Descriptor
 
 ```dart
->>>>>>> 18ddd84b
-
-const response = createDescriptor( xprv: xprv, descriptor: Descriptor.P2WPKH);
+
+final response = createDescriptor( xprv: xprv, descriptor: Descriptor.P2WPKH);
 
 ```
 Returned response example:
@@ -241,13 +190,8 @@
 Returns the changeDescriptor from the descriptor provided.
 
 ```dart
-<<<<<<< HEAD
-final response = await BdkWallet().restoreWallet(mnemonic, password);
-```
-=======
->>>>>>> 18ddd84b
-
-const response = createChangeDescriptor(descriptor:
+
+final response = createChangeDescriptor(descriptor:
 "wpkh([c258d2e4/84h/1h/0h]tpubDDYkZojQFQjht8Tm4jsS3iuEmKjTiEGjG6KnuFNKKJb5A6ZUCUZKdvLdSDWofKi4ToRCwb9poe1XdqfUnP4jaJjCB2Zwv11ZLgSbnZSNecE/84'/1'/0'/0/*)";
 
 ```
@@ -269,20 +213,8 @@
 In the case of a multi-sig wallet, you can generate a custom descriptor using createDescriptor() and pass Descriptor.P2SH2of2Multisig or Descriptor.P2SH3of4Multisig type.
 
 ```dart
-<<<<<<< HEAD
-final response = await BdkWallet().resetWallet();
-// true | false
-=======
-
-const response  =  await BdkWallet().createWallet(
-                                                    descriptor:descriptor,
-                                                    changeDescriptor:changeDescriptor,
-                                                    network: Network.TESTNET,
-                                                    blockChainConfigUrl: "ssl://electrum.blockstream.info:60002" ,
-                                                    blockchain: Blockchain.ELECTRUM
-                                                    );
                                                 
-const response  =  await BdkWallet().createWallet(
+final response  =  await BdkWallet().createWallet(
                                                     mnemonic: mnemonic,
                                                     password: password,
                                                     network: Network.TESTNET,
@@ -290,7 +222,6 @@
                                                     blockchain: Blockchain.ELECTRUM
                                                     );
 						    
->>>>>>> 18ddd84b
 ```
 
 ---
@@ -301,19 +232,14 @@
 
 ```dart
 
-const response = await BdkWallet().getNewAddress();
-
-```
-Returned response example:
-```dart
-<<<<<<< HEAD
 final response = await BdkWallet().getNewAddress();
-// tb1qew48u6cfxladqpumcpzl0svdqyvc9h4rqd3dtw
-=======
+
+```
+Returned response example:
+```dart
 
 "tb1qew48u6cfxladqpumcpzl0svdqyvc9h4rqd3dtw"
 
->>>>>>> 18ddd84b
 ```
 ---
 
@@ -322,12 +248,8 @@
 Returns the last unused address of the wallet.
 
 ```dart
-<<<<<<< HEAD
+
 final response = await BdkWallet().getLastUnusedAddress();
-// tb1qew48u6cfxladqpumcpzl0svdqyvc9h4rqd3dtw
-=======
-
-const response = await BdkWallet().getLastUnusedAddress();
 
 ```
 
@@ -336,7 +258,6 @@
 
 "tb1qew48u6cfxladqpumcpzl0svdqyvc9h4rqd3dtw"
 
->>>>>>> 18ddd84b
 ```
 ---
 
@@ -345,13 +266,8 @@
 Get the balance of your wallet.
 
 ```dart
-<<<<<<< HEAD
+
 final response = await BdkWallet().getBalance();
-```
-=======
->>>>>>> 18ddd84b
-
-const response = await BdkWallet().getBalance();
 
 ```
 Returned response example:
@@ -367,13 +283,8 @@
 Returns a list of all the transactions made.
 
 ```dart
-<<<<<<< HEAD
-final response = await BdkWallet().getPendingTransactions();
-```
-=======
->>>>>>> 18ddd84b
-
-const response = await BdkWallet().getTransactions();
+
+final response = await BdkWallet().getTransactions();
 
 ```
 Returned response example:
@@ -391,22 +302,13 @@
 ```
 ---
 
-<<<<<<< HEAD
-### getConfirmedTransactions()
-=======
->>>>>>> 18ddd84b
 
 ### getPendingTransactions()
 Returns the list of unconfirmed transactions.
 
 ```dart
-<<<<<<< HEAD
-final response = await BdkWallet().getConfirmedTransactions();
-```
-=======
->>>>>>> 18ddd84b
-
-const response = await BdkWallet().getPendingTransactions();
+
+final response = await BdkWallet().getPendingTransactions();
 
 ```
 Returned response example:
@@ -430,13 +332,6 @@
 
 ```dart
 
-<<<<<<< HEAD
-final response = await BdkWallet().sync();
-```
-=======
-const response = await BdkWallet().getConfirmedTransactions();
->>>>>>> 18ddd84b
-
 ```
 Returned response example:
 ```dart
@@ -459,14 +354,9 @@
 
 ```dart
 
-<<<<<<< HEAD
-```dart
-String address = 'tb1qhmk3ftsyctxf2st2fwnprwc0gl708f685t0j3t'; // Wallet address
-num amount = 2000; // amount in satoshis
-final response = await BdkWallet().broadcastTransaction(recipient: address, amount: amount.toDouble());
-=======
-const response = await BdkWallet().syncWallet();
->>>>>>> 18ddd84b
+
+final response = await BdkWallet().syncWallet();
+
 ```
 ---
 
@@ -477,10 +367,6 @@
 
 ```dart
 
-<<<<<<< HEAD
- "1162badd3d98b97b1c6bb7fc160b7789163c0fcaef99ad841ad8febeb1395864", // transaction id
-
-=======
 final psbt =  await BdkWallet().createPartiallySignedTransaction(recipient: 'tb1qhmk3ftsyctxf2st2fwnprwc0gl708f685t0j3t', amount: 2000, feeRate: 1);
 
 ```
@@ -488,24 +374,15 @@
 ```dart
  'cHNidP8BAHQBAAAAAWxkL9CW6cpdkjO2eie+MXCxnvjL/Kemjmi2bnna1e+wAQAAAAD/////AlACAAAAAAAAFgAUmz1p6HT0uW0bDRhmY1sL92YbdtawBAAAAAAAABl2qRQ0Sg9IyhUOwrkDgXZgubaLE6ZwJoisAAAAAAABAOEBAAAAAAEBTevYyZI0SDB417CFQMW87Z8YkrBtdkrHIqfn5GAxH98BAAAAAP////8CsAQAAAAAAAAZdqkUNEoPSMoVDsK5A4F2YLm2ixOmcCaIrJAHAAAAAAAAFgAUMrIFB4W5c6b7/yiu+ph/N1JI5iwCRzBEAiBx5CL5kk4rvqInQ76atWwb+lUh/WcMPLZPLZirBLjgCQIgWLy2yuubrGDdMpg1/PUangucUxlVY3mzYSsBBPW6pigBIQLntzCxsOIpzhQe7I5rV+gEW0iJXUrnryU8gAa8sOOjtwAAAAABAR+QBwAAAAAAABYAFDKyBQeFuXOm+/8orvqYfzdSSOYsIgYCfoT0VFzm9d47mVZJ5kJn0/PSMZ6WedD5r9Q9TseuyvgY2R5q3VQAAIABAACAAAAAgAEAAAASAAAAACICA3+RBKNCI5Ev2vzb2+iGZ2+ODuqxgIxi5xRTEtobkC8tGNkeat1UAACAAQAAgAAAAIABAAAAGAAAAAAA', // psbt id
  
->>>>>>> 18ddd84b
-```
----
-
-
-<<<<<<< HEAD
-Returns P2SHP2WPKH Descriptor
-
-```dart
-final response = await BdkWallet().createP2SHP2WPKHDescriptor(mnemonic, password);
-```
-=======
+```
+---
+
+
 ### signTransaction()
 Sign the Partially Signed Transaction.<br />
 Required params: psbt (Partially Signed Transaction - Unsigned)
 
 ```dart
->>>>>>> 18ddd84b
 
 var  psbt = 'cHNidP8BAHQBAAAAAWxkL9CW6cpdkjO2eie+MXCxnvjL/Kemjmi2bnna1e+wAQAAAAD/////AlACAAAAAAAAFgAUmz1p6HT0uW0bDRhmY1sL92YbdtawBAAAAAAAABl2qRQ0Sg9IyhUOwrkDgXZgubaLE6ZwJoisAAAAAAABAOEBAAAAAAEBTevYyZI0SDB417CFQMW87Z8YkrBtdkrHIqfn5GAxH98BAAAAAP////8CsAQAAAAAAAAZdqkUNEoPSMoVDsK5A4F2YLm2ixOmcCaIrJAHAAAAAAAAFgAUMrIFB4W5c6b7/yiu+ph/N1JI5iwCRzBEAiBx5CL5kk4rvqInQ76atWwb+lUh/WcMPLZPLZirBLjgCQIgWLy2yuubrGDdMpg1/PUangucUxlVY3mzYSsBBPW6pigBIQLntzCxsOIpzhQe7I5rV+gEW0iJXUrnryU8gAa8sOOjtwAAAAABAR+QBwAAAAAAABYAFDKyBQeFuXOm+/8orvqYfzdSSOYsIgYCfoT0VFzm9d47mVZJ5kJn0/PSMZ6WedD5r9Q9TseuyvgY2R5q3VQAAIABAACAAAAAgAEAAAASAAAAACICA3+RBKNCI5Ev2vzb2+iGZ2+ODuqxgIxi5xRTEtobkC8tGNkeat1UAACAAQAAgAAAAIABAAAAGAAAAAAA'; // psbt from createPartiallySignedTransaction()
 
@@ -523,13 +400,7 @@
 
 var psbt = 'cHNidP8BAHQBAAAAAWxkL9CW6cpdkjO2eie+MXCxnvjL/Kemjmi2bnna1e+wAQAAAAD/////AlACAAAAAAAAFgAUmz1p6HT0uW0bDRhmY1sL92YbdtawBAAAAAAAABl2qRQ0Sg9IyhUOwrkDgXZgubaLE6ZwJoisAAAAAAABAOEBAAAAAAEBTevYyZI0SDB417CFQMW87Z8YkrBtdkrHIqfn5GAxH98BAAAAAP////8CsAQAAAAAAAAZdqkUNEoPSMoVDsK5A4F2YLm2ixOmcCaIrJAHAAAAAAAAFgAUMrIFB4W5c6b7/yiu+ph/N1JI5iwCRzBEAiBx5CL5kk4rvqInQ76atWwb+lUh/WcMPLZPLZirBLjgCQIgWLy2yuubrGDdMpg1/PUangucUxlVY3mzYSsBBPW6pigBIQLntzCxsOIpzhQe7I5rV+gEW0iJXUrnryU8gAa8sOOjtwAAAAABAR+QBwAAAAAAABYAFDKyBQeFuXOm+/8orvqYfzdSSOYsIgYCfoT0VFzm9d47mVZJ5kJn0/PSMZ6WedD5r9Q9TseuyvgY2R5q3VQAAIABAACAAAAAgAEAAAASAAAAACICA3+RBKNCI5Ev2vzb2+iGZ2+ODuqxgIxi5xRTEtobkC8tGNkeat1UAACAAQAAgAAAAIABAAAAGAAAAAAA'; // psbt id from createPartiallySignedTransaction()
 
-<<<<<<< HEAD
-```dart
-final response = await BdkWallet().createP2PKHDescriptor(mnemonic, password);
-```
-=======
 const response = await BdkWallet().broadcastTransaction(psbt:psbt);
->>>>>>> 18ddd84b
 
 ```
 Returned response example:
@@ -551,11 +422,6 @@
 
 const response = await BdkWallet().signAndBroadcast(psbt:psbt);
 
-<<<<<<< HEAD
-```dart
-final response = await BdkWallet().createP2PKHDescriptor(mnemonic, password);
-=======
->>>>>>> 18ddd84b
 ```
 Returned response example:
 ```dart
